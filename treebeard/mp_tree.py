--- conflicted
+++ resolved
@@ -331,11 +331,7 @@
         if len(self.kwargs) == 1 and 'instance' in self.kwargs:
             # adding the passed (unsaved) instance to the tree
             newobj = self.kwargs['instance']
-<<<<<<< HEAD
-            if newobj.pk and not newobj._state.adding:
-=======
             if not newobj._state.adding:
->>>>>>> d3116f33
                 raise NodeAlreadySaved("Attempted to add a tree node that is "\
                     "already in the database")
         else:
@@ -367,11 +363,7 @@
         if len(self.kwargs) == 1 and 'instance' in self.kwargs:
             # adding the passed (unsaved) instance to the tree
             newobj = self.kwargs['instance']
-<<<<<<< HEAD
-            if newobj.pk and not newobj._state.adding:
-=======
             if not newobj._state.adding:
->>>>>>> d3116f33
                 raise NodeAlreadySaved("Attempted to add a tree node that is "\
                     "already in the database")
         else:
@@ -420,11 +412,7 @@
         if len(self.kwargs) == 1 and 'instance' in self.kwargs:
             # adding the passed (unsaved) instance to the tree
             newobj = self.kwargs['instance']
-<<<<<<< HEAD
-            if newobj.pk and not newobj._state.adding:
-=======
             if not newobj._state.adding:
->>>>>>> d3116f33
                 raise NodeAlreadySaved("Attempted to add a tree node that is "\
                     "already in the database")
         else:
