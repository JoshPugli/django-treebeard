"""Adjacency List"""

from django.core import serializers
from django.db import models, transaction
from django.utils.translation import gettext_noop as _
from treebeard.exceptions import InvalidMoveToDescendant, NodeAlreadySaved
from treebeard.models import Node


def get_result_class(cls):
    """
    For the given model class, determine what class we should use for the
    nodes returned by its tree methods (such as get_children).

    Usually this will be trivially the same as the initial model class,
    but there are special cases when model inheritance is in use:

    * If the model extends another via multi-table inheritance, we need to
      use whichever ancestor originally implemented the tree behaviour (i.e.
      the one which defines the 'parent' field). We can't use the
      subclass, because it's not guaranteed that the other nodes reachable
      from the current one will be instances of the same subclass.

    * If the model is a proxy model, the returned nodes should also use
      the proxy class.
    """
    base_class = cls._meta.get_field('parent').model
    if cls._meta.proxy_for_model == base_class:
        return cls
    else:
        return base_class


class AL_NodeManager(models.Manager):
    """Custom manager for nodes in an Adjacency List tree."""
    def get_queryset(self):
        """Sets the custom queryset as the default."""
        if self.model.node_order_by:
            order_by = ['parent'] + list(self.model.node_order_by)
        else:
            order_by = ['parent', 'sib_order']
        return super().get_queryset().order_by(*order_by)


class AL_Node(Node):
    """Abstract model to create your own Adjacency List Trees."""

    objects = AL_NodeManager()
    node_order_by = None

    @classmethod
    def add_root(cls, **kwargs):
        """Adds a root node to the tree."""

        if len(kwargs) == 1 and 'instance' in kwargs:
            # adding the passed (unsaved) instance to the tree
            newobj = kwargs['instance']
<<<<<<< HEAD
            if newobj.pk and not newobj._state.adding:
=======
            if not newobj._state.adding:
>>>>>>> d3116f33
                raise NodeAlreadySaved("Attempted to add a tree node that is "\
                    "already in the database")
        else:
            newobj = cls(**kwargs)

        newobj._cached_depth = 1
        if not cls.node_order_by:
            try:
                max = get_result_class(cls).objects.filter(
                    parent__isnull=True).order_by(
                    'sib_order').reverse()[0].sib_order
            except IndexError:
                max = 0
            newobj.sib_order = max + 1
        newobj.save()
        return newobj

    @classmethod
    def get_root_nodes(cls):
        """:returns: A queryset containing the root nodes in the tree."""
        return get_result_class(cls).objects.filter(parent__isnull=True)

    def get_depth(self, update=False):
        """
        :returns: the depth (level) of the node
            Caches the result in the object itself to help in loops.

        :param update: Updates the cached value.
        """

        if self.parent_id is None:
            return 1

        try:
            if update:
                del self._cached_depth
            else:
                return self._cached_depth
        except AttributeError:
            pass

        depth = 0
        node = self
        while node:
            node = node.parent
            depth += 1
        self._cached_depth = depth
        return depth

    def get_children(self):
        """:returns: A queryset of all the node's children"""
        return get_result_class(self.__class__).objects.filter(parent=self)

    def get_parent(self, update=False):
        """:returns: the parent node of the current node object."""
        if self._meta.proxy_for_model:
            # the current node is a proxy model; the returned parent
            # should be the same proxy model, so we need to explicitly
            # fetch it as an instance of that model rather than simply
            # following the 'parent' relation
            if self.parent_id is None:
                return None
            else:
                return self.__class__.objects.get(pk=self.parent_id)
        else:
            return self.parent

    def get_ancestors(self):
        """
        :returns: A *list* containing the current node object's ancestors,
            starting by the root node and descending to the parent.
        """
        ancestors = []
        if self._meta.proxy_for_model:
            # the current node is a proxy model; our result set
            # should use the same proxy model, so we need to
            # explicitly fetch instances of that model
            # when following the 'parent' relation
            cls = self.__class__
            node = self
            while node.parent_id:
                node = cls.objects.get(pk=node.parent_id)
                ancestors.insert(0, node)
        else:
            node = self.parent
            while node:
                ancestors.insert(0, node)
                node = node.parent
        return ancestors

    def get_root(self):
        """:returns: the root node for the current node object."""
        ancestors = self.get_ancestors()
        if ancestors:
            return ancestors[0]
        return self

    def is_descendant_of(self, node):
        """
        :returns: ``True`` if the node if a descendant of another node given
            as an argument, else, returns ``False``
        """
        return self.pk in [obj.pk for obj in node.get_descendants()]

    @classmethod
    def dump_bulk(cls, parent=None, keep_ids=True):
        """Dumps a tree branch to a python data structure."""

        serializable_cls = cls._get_serializable_model()
        if (
                parent and serializable_cls != cls and
                parent.__class__ != serializable_cls
        ):
            parent = serializable_cls.objects.get(pk=parent.pk)

        # a list of nodes: not really a queryset, but it works
        objs = serializable_cls.get_tree(parent)

        ret, lnk = [], {}
        for node, pyobj in zip(objs, serializers.serialize('python', objs)):
            depth = node.get_depth()
            # django's serializer stores the attributes in 'fields'
            fields = pyobj['fields']
            del fields['parent']

            # non-sorted trees have this
            if 'sib_order' in fields:
                del fields['sib_order']

            if 'id' in fields:
                del fields['id']

            newobj = {'data': fields}
            if keep_ids:
                newobj['id'] = pyobj['pk']

            if (not parent and depth == 1) or\
               (parent and depth == parent.get_depth()):
                ret.append(newobj)
            else:
                parentobj = lnk[node.parent_id]
                if 'children' not in parentobj:
                    parentobj['children'] = []
                parentobj['children'].append(newobj)
            lnk[node.pk] = newobj
        return ret

    def add_child(self, **kwargs):
        """Adds a child to the node."""
        cls = get_result_class(self.__class__)

        if len(kwargs) == 1 and 'instance' in kwargs:
            # adding the passed (unsaved) instance to the tree
            newobj = kwargs['instance']
<<<<<<< HEAD
            if newobj.pk and not newobj._state.adding:
=======
            if not newobj._state.adding:
>>>>>>> d3116f33
                raise NodeAlreadySaved("Attempted to add a tree node that is "\
                    "already in the database")
        else:
            newobj = cls(**kwargs)

        try:
            newobj._cached_depth = self._cached_depth + 1
        except AttributeError:
            pass
        if not cls.node_order_by:
            try:
                max = cls.objects.filter(parent=self).reverse(
                )[0].sib_order
            except IndexError:
                max = 0
            newobj.sib_order = max + 1
        newobj.parent = self
        newobj.save()
        return newobj

    @classmethod
    def _get_tree_recursively(cls, results, parent, depth):
        if parent:
            nodes = parent.get_children()
        else:
            nodes = cls.get_root_nodes()
        for node in nodes:
            node._cached_depth = depth
            results.append(node)
            cls._get_tree_recursively(results, node, depth + 1)

    @classmethod
    def get_tree(cls, parent=None):
        """
        :returns: A list of nodes ordered as DFS, including the parent. If
                  no parent is given, the entire tree is returned.
        """
        if parent:
            depth = parent.get_depth() + 1
            results = [parent]
        else:
            depth = 1
            results = []
        cls._get_tree_recursively(results, parent, depth)
        return results

    def get_descendants(self):
        """
        :returns: A *list* of all the node's descendants, doesn't
            include the node itself
        """
        return self.__class__.get_tree(parent=self)[1:]

    def get_descendant_count(self):
        """:returns: the number of descendants of a nodee"""
        return len(self.get_descendants())

    def get_siblings(self):
        """
        :returns: A queryset of all the node's siblings, including the node
            itself.
        """
        if self.parent:
            return get_result_class(self.__class__).objects.filter(
                parent=self.parent)
        return self.__class__.get_root_nodes()

    def add_sibling(self, pos=None, **kwargs):
        """Adds a new node as a sibling to the current node object."""
        pos = self._prepare_pos_var_for_add_sibling(pos)

        if len(kwargs) == 1 and 'instance' in kwargs:
            # adding the passed (unsaved) instance to the tree
            newobj = kwargs['instance']
<<<<<<< HEAD
            if newobj.pk and not newobj._state.adding:
=======
            if not newobj._state.adding:
>>>>>>> d3116f33
                raise NodeAlreadySaved("Attempted to add a tree node that is "\
                    "already in the database")
        else:
            # creating a new object
            newobj = get_result_class(self.__class__)(**kwargs)

        if not self.node_order_by:
            newobj.sib_order = self.__class__._get_new_sibling_order(pos,
                                                                     self)
        newobj.parent_id = self.parent_id
        newobj.save()
        return newobj

    @classmethod
    def _is_target_pos_the_last_sibling(cls, pos, target):
        return pos == 'last-sibling' or (
            pos == 'right' and target == target.get_last_sibling())

    @classmethod
    def _make_hole_in_db(cls, min, target_node):
        qset = get_result_class(cls).objects.filter(sib_order__gte=min)
        if target_node.is_root():
            qset = qset.filter(parent__isnull=True)
        else:
            qset = qset.filter(parent=target_node.parent)
        qset.update(sib_order=models.F('sib_order') + 1)

    @classmethod
    def _make_hole_and_get_sibling_order(cls, pos, target_node):
        siblings = target_node.get_siblings()
        siblings = {
            'left': siblings.filter(sib_order__gte=target_node.sib_order),
            'right': siblings.filter(sib_order__gt=target_node.sib_order),
            'first-sibling': siblings
        }[pos]
        sib_order = {
            'left': target_node.sib_order,
            'right': target_node.sib_order + 1,
            'first-sibling': 1
        }[pos]
        try:
            min = siblings.order_by('sib_order')[0].sib_order
        except IndexError:
            min = 0
        if min:
            cls._make_hole_in_db(min, target_node)
        return sib_order

    @classmethod
    def _get_new_sibling_order(cls, pos, target_node):
        if cls._is_target_pos_the_last_sibling(pos, target_node):
            sib_order = target_node.get_last_sibling().sib_order + 1
        else:
            sib_order = cls._make_hole_and_get_sibling_order(pos, target_node)
        return sib_order

    def move(self, target, pos=None):
        """
        Moves the current node and all it's descendants to a new position
        relative to another node.
        """

        pos = self._prepare_pos_var_for_move(pos)

        sib_order = None
        parent = None

        if pos in ('first-child', 'last-child', 'sorted-child'):
            # moving to a child
            if not target.is_leaf():
                target = target.get_last_child()
                pos = {'first-child': 'first-sibling',
                       'last-child': 'last-sibling',
                       'sorted-child': 'sorted-sibling'}[pos]
            else:
                parent = target
                if pos == 'sorted-child':
                    pos = 'sorted-sibling'
                else:
                    pos = 'first-sibling'
                    sib_order = 1

        if target.is_descendant_of(self):
            raise InvalidMoveToDescendant(
                _("Can't move node to a descendant."))

        if self == target and (
            (pos == 'left') or
            (pos in ('right', 'last-sibling') and
             target == target.get_last_sibling()) or
            (pos == 'first-sibling' and
             target == target.get_first_sibling())):
            # special cases, not actually moving the node so no need to UPDATE
            return

        if pos == 'sorted-sibling':
            if parent:
                self.parent = parent
            else:
                self.parent = target.parent
        else:
            if sib_order:
                self.sib_order = sib_order
            else:
                self.sib_order = self.__class__._get_new_sibling_order(pos,
                                                                       target)
            if parent:
                self.parent = parent
            else:
                self.parent = target.parent

        self.save()

    class Meta:
        """Abstract model."""
        abstract = True<|MERGE_RESOLUTION|>--- conflicted
+++ resolved
@@ -55,11 +55,7 @@
         if len(kwargs) == 1 and 'instance' in kwargs:
             # adding the passed (unsaved) instance to the tree
             newobj = kwargs['instance']
-<<<<<<< HEAD
-            if newobj.pk and not newobj._state.adding:
-=======
             if not newobj._state.adding:
->>>>>>> d3116f33
                 raise NodeAlreadySaved("Attempted to add a tree node that is "\
                     "already in the database")
         else:
@@ -214,11 +210,7 @@
         if len(kwargs) == 1 and 'instance' in kwargs:
             # adding the passed (unsaved) instance to the tree
             newobj = kwargs['instance']
-<<<<<<< HEAD
-            if newobj.pk and not newobj._state.adding:
-=======
             if not newobj._state.adding:
->>>>>>> d3116f33
                 raise NodeAlreadySaved("Attempted to add a tree node that is "\
                     "already in the database")
         else:
@@ -293,11 +285,7 @@
         if len(kwargs) == 1 and 'instance' in kwargs:
             # adding the passed (unsaved) instance to the tree
             newobj = kwargs['instance']
-<<<<<<< HEAD
-            if newobj.pk and not newobj._state.adding:
-=======
             if not newobj._state.adding:
->>>>>>> d3116f33
                 raise NodeAlreadySaved("Attempted to add a tree node that is "\
                     "already in the database")
         else:
