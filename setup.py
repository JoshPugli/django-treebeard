#!/usr/bin/env python

import os
from setuptools import setup
from setuptools.command.test import test
import codecs

def root_dir():
    rd = os.path.dirname(__file__)
    if rd:
        return rd
    return '.'


class pytest_test(test):
    def finalize_options(self):
        test.finalize_options(self)
        self.test_args = []
        self.test_suite = True

    def run_tests(self):
        import pytest
        pytest.main([])


setup_args = dict(
    name='django-treebeard',
    version='2.0',
    url='https://tabo.pe/projects/django-treebeard/',
    author='Gustavo Picon',
    author_email='tabo@tabo.pe',
    license='Apache License 2.0',
    packages=['treebeard', 'treebeard.templatetags', 'treebeard.tests'],
    package_dir={'treebeard': 'treebeard'},
    package_data={
        'treebeard': ['templates/admin/*.html', 'static/treebeard/*']},
<<<<<<< HEAD
    description='Efficient tree implementations for Django 1.6+',
    long_description=open(root_dir() + '/README.rst').read(),
=======
    description='Efficient tree implementations for Django 1.4+',
    long_description=codecs.open(root_dir() + '/README.rst', encoding='utf-8').read(),
>>>>>>> 7675394f
    cmdclass={'test': pytest_test},
    install_requires=['Django>=1.6'],
    tests_require=['pytest'],
    classifiers=[
        'Development Status :: 5 - Production/Stable',
        'Intended Audience :: Developers',
        'License :: OSI Approved :: Apache Software License',
        'Environment :: Web Environment',
        'Framework :: Django',
        'Programming Language :: Python',
        'Programming Language :: Python :: 2.7',
        'Programming Language :: Python :: 3.4',
        'Operating System :: OS Independent',
        'Topic :: Software Development :: Libraries',
        'Topic :: Utilities'])


if __name__ == '__main__':
    setup(**setup_args)<|MERGE_RESOLUTION|>--- conflicted
+++ resolved
@@ -4,6 +4,7 @@
 from setuptools import setup
 from setuptools.command.test import test
 import codecs
+
 
 def root_dir():
     rd = os.path.dirname(__file__)
@@ -34,13 +35,8 @@
     package_dir={'treebeard': 'treebeard'},
     package_data={
         'treebeard': ['templates/admin/*.html', 'static/treebeard/*']},
-<<<<<<< HEAD
     description='Efficient tree implementations for Django 1.6+',
-    long_description=open(root_dir() + '/README.rst').read(),
-=======
-    description='Efficient tree implementations for Django 1.4+',
     long_description=codecs.open(root_dir() + '/README.rst', encoding='utf-8').read(),
->>>>>>> 7675394f
     cmdclass={'test': pytest_test},
     install_requires=['Django>=1.6'],
     tests_require=['pytest'],
